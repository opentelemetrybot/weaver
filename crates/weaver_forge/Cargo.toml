--- conflicted
+++ resolved
@@ -18,11 +18,7 @@
 weaver_resolved_schema = { path = "../weaver_resolved_schema" }
 weaver_semconv = { path = "../weaver_semconv" }
 
-<<<<<<< HEAD
-minijinja = { version = "1.0.21", features = ["loader", "custom_syntax", "debug", "json", "macros"] }
-=======
 minijinja = { version = "2.0.1", features = ["loader", "custom_syntax", "debug", "json", "macros"] }
->>>>>>> a574da28
 convert_case = "0.6.0"
 globset = { version = "0.4.14", features = ["serde1"] }
 jaq-core = "1.2.1"
