--- conflicted
+++ resolved
@@ -56,34 +56,6 @@
 /// Weaver configuration.
 #[derive(Deserialize, Debug)]
 pub struct WeaverConfig {
-<<<<<<< HEAD
-    /// Case convention used to name a file.
-    /// Open question: Do we keep this? It's probably easier for author's templates to use directly
-    /// the case conversion filters than to rely on this configuration.
-    #[serde(default)]
-    pub(crate) file_name: CaseConvention,
-    /// Case convention used to name a function.
-    /// Open question: Do we keep this? It's probably easier for author's templates to use directly
-    /// the case conversion filters than to rely on this configuration.
-    #[serde(default)]
-    pub(crate) function_name: CaseConvention,
-    /// Case convention used to name a function argument.
-    /// Open question: Do we keep this? It's probably easier for author's templates to use directly
-    /// the case conversion filters than to rely on this configuration.
-    #[serde(default)]
-    pub(crate) arg_name: CaseConvention,
-    /// Case convention used to name a struct.
-    /// Open question: Do we keep this? It's probably easier for author's templates to use directly
-    /// the case conversion filters than to rely on this configuration.
-    #[serde(default)]
-    pub(crate) struct_name: CaseConvention,
-    /// Case convention used to name a struct field.
-    /// Open question: Do we keep this? It's probably easier for author's templates to use directly
-    /// the case conversion filters than to rely on this configuration.
-    #[serde(default)]
-    pub(crate) field_name: CaseConvention,
-=======
->>>>>>> e4860b4e
     /// Type mapping for target specific types (OTel types -> Target language types).
     /// Deprecated: Use `text_maps` instead.
     pub(crate) type_mapping: Option<HashMap<String, String>>,
@@ -316,14 +288,6 @@
 impl Default for WeaverConfig {
     fn default() -> Self {
         Self {
-<<<<<<< HEAD
-            file_name: Default::default(),
-            function_name: Default::default(),
-            arg_name: Default::default(),
-            struct_name: Default::default(),
-            field_name: Default::default(),
-=======
->>>>>>> e4860b4e
             type_mapping: None,
             text_maps: None,
             template_syntax: TemplateSyntax {
@@ -364,7 +328,6 @@
         let mut configs = Vec::new();
         for config in config_files {
             configs.push(FileContent::try_from_path(config)?);
-<<<<<<< HEAD
         }
         WeaverConfig::resolve_from(&configs)
     }
@@ -378,78 +341,7 @@
         match loader.load_file(WEAVER_YAML)? {
             Some(config) => Self::resolve_from(&[config]),
             None => Ok(WeaverConfig::default()),
-=======
->>>>>>> e4860b4e
-        }
-        WeaverConfig::resolve_from(&configs)
-    }
-
-    /// Attempts to load and build a `weaver.yaml` file from the specified file loader. This
-    /// constructor is only initializing the configuration from a single weaver.yaml file found
-    /// in the loader. If no file is found, the default configuration is returned.
-    pub fn try_from_loader(
-        loader: &(impl FileLoader + Send + Sync + 'static),
-    ) -> Result<Self, Error> {
-        match loader.load_file(WEAVER_YAML)? {
-            Some(config) => Self::resolve_from(&[config]),
-            None => Ok(WeaverConfig::default()),
-        }
-    }
-
-    /// Builds the Weaver configuration from a collection of configurations passed in parameter.
-    /// The first configuration in the slice is loaded, then if present, the second configuration
-    /// overrides the first one, and so on. This process is named "configuration resolution".
-    ///
-    /// This method can fail if any of the configuration content is not a valid YAML file or if the
-    /// configuration content can't be deserialized into a `WeaverConfig` struct.
-    fn resolve_from(configs: &[FileContent]) -> Result<WeaverConfig, Error> {
-        // The default configuration is used as a base for the resolution.
-        let mut config = WeaverConfig::default();
-        if configs.is_empty() {
-            return Ok(WeaverConfig::default());
-        }
-
-        // Each configuration is loaded and merged into the current configuration.
-        for conf in configs {
-            let conf: WeaverConfig =
-                serde_yaml::from_str(&conf.content).map_err(|e| InvalidConfigFile {
-                    config_file: conf.path.clone(),
-                    error: e.to_string(),
-                })?;
-            config.override_with(conf);
-        }
-
-        Ok(config)
-    }
-
-    fn collect_from_path<P: AsRef<Path>>(path: P) -> Vec<FileContent> {
-        let mut file_contents = Vec::new();
-
-        // Detect all the weaver.yaml files in the path and parent folder.
-        let mut current_path = path.as_ref();
-        loop {
-            if let Ok(file_content) = FileContent::try_from_path(current_path.join("weaver.yaml")) {
-                file_contents.push(file_content);
-            }
-
-            if let Some(parent) = current_path.parent() {
-                current_path = parent;
-            } else {
-                break;
-            }
-        }
-
-        // Add the configuration from the home directory.
-        if let Some(home_dir) = home_dir() {
-            if let Ok(file_content) =
-                FileContent::try_from_path(home_dir.join(".weaver/weaver.yaml"))
-            {
-                file_contents.push(file_content);
-            }
-        }
-
-        file_contents.reverse();
-        file_contents
+        }
     }
 
     /// Builds the Weaver configuration from a collection of configurations passed in parameter.
@@ -538,14 +430,6 @@
     /// The merge is done in place. The `WeaverConfig` passed as argument will be consumed and used
     /// to override the current `WeaverConfig`.
     pub fn override_with(&mut self, other: WeaverConfig) {
-<<<<<<< HEAD
-        self.file_name = other.file_name;
-        self.function_name = other.function_name;
-        self.arg_name = other.arg_name;
-        self.struct_name = other.struct_name;
-        self.field_name = other.field_name;
-=======
->>>>>>> e4860b4e
         if other.type_mapping.is_some() {
             self.type_mapping = other.type_mapping;
         }
